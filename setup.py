import os
from setuptools import setup, find_packages

__version__ = None
pth = os.path.join(
    os.path.dirname(os.path.realpath(__file__)),
    'shredder',
    'version.py',
)

setup(
    name='shredder',
<<<<<<< HEAD
    version='1.0.0',
    description='Astronomical image deblender',
=======
    version='0.9.1',
    url="https://github.com/esheldon/shredder",
    description='An astronomical image deblender',
>>>>>>> 9c2716c2
    license='GPL',
    author='Erin Scott Sheldon',
    author_email='erin.sheldon@gmail.com',
    packages=find_packages(),
)<|MERGE_RESOLUTION|>--- conflicted
+++ resolved
@@ -10,14 +10,9 @@
 
 setup(
     name='shredder',
-<<<<<<< HEAD
-    version='1.0.0',
-    description='Astronomical image deblender',
-=======
-    version='0.9.1',
+    version=__version__,
     url="https://github.com/esheldon/shredder",
     description='An astronomical image deblender',
->>>>>>> 9c2716c2
     license='GPL',
     author='Erin Scott Sheldon',
     author_email='erin.sheldon@gmail.com',
